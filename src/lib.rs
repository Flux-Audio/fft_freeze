--- conflicted
+++ resolved
@@ -216,14 +216,9 @@
                 xr_bins.iter_mut().for_each(|elem| *elem *= L_DIV);
 
                 // === spectral freeze =========================================
-<<<<<<< HEAD
-                // TODO: phase should not be average but instead be additive
-                // see this: http://citeseerx.ist.psu.edu/viewdoc/download?doi=10.1.1.72.3895&rep=rep1&type=pdf
-=======
                 // interpolate previous output's amplitude with input amplitude
                 // interpolate previous output's delta phase with input delta phase
                 // add interpolated delta phase to previous phase
->>>>>>> e1f72444
                 for i in 0..SIZE{
 
                     /*
